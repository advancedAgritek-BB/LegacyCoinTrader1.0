[pytest]
testpaths = tests
python_files = test_*.py
python_classes = Test*
python_functions = test_*
addopts = 
    -v
    --tb=short
    --strict-markers
    --disable-warnings
markers =
    integration: marks tests as integration tests
    performance: marks tests as performance tests
    solana: marks tests as solana-specific tests
    kraken: marks tests as kraken-specific tests
    asyncio: marks tests as async tests
    benchmark: marks tests as benchmark tests
<<<<<<< HEAD
    regression: marks tests that replay recorded trading cycles
=======
    regression: marks tests as regression tests
    regression: marks tests as regression timing checks
>>>>>>> 484c8010
<|MERGE_RESOLUTION|>--- conflicted
+++ resolved
@@ -15,9 +15,6 @@
     kraken: marks tests as kraken-specific tests
     asyncio: marks tests as async tests
     benchmark: marks tests as benchmark tests
-<<<<<<< HEAD
     regression: marks tests that replay recorded trading cycles
-=======
     regression: marks tests as regression tests
-    regression: marks tests as regression timing checks
->>>>>>> 484c8010
+    regression: marks tests as regression timing checks